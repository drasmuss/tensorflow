--- conflicted
+++ resolved
@@ -34,15 +34,7 @@
 REQUIRED_PACKAGES = [
     'numpy >= 1.11.0',
     'six >= 1.10.0',
-<<<<<<< HEAD
-    'protobuf >= 3.3.0',
-    'werkzeug >= 0.11.10',
-    'html5lib == 0.9999999',  # identical to 1.0b8
-    'markdown == 2.2.0',
-    'bleach == 1.5.0',
-=======
     'protobuf >= 3.2.0',
->>>>>>> b3f33ad4
     'backports.weakref == 1.0rc1',
     'tensorflow-tensorboard',
 ]
